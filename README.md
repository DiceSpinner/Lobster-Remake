--- conflicted
+++ resolved
@@ -3,14 +3,7 @@
 
 The goal of this project is to gain experience in building up programs of larger scale with application of materials learned in CSC148 at UofT (data structures, OOP inheritance, etc) as well as exploring new python features. The game will have the same features as its predecessor with some improvements/generalization as well some new mechanics. Currently I'm focusing on the design of the gameplay system and building up the frame of the game before filling in the content, so there won't be that much gameplay update in the near future, but I will try add more content throughout the process. 
 
-<<<<<<< HEAD
 See Game_Structure.pdf for more info about how various systems are organized.
-=======
-Checkout Game_Structure.pdf for more info about how the game runs if you're interested. (Will be updated irregularly)
-
-Video Clips:
-- https://streamable.com/vlb1jn
->>>>>>> af280348
 
 Requires: Python 3.7.0 or newer, pygame 2.0.0 or newer
 To run the game, simply open main.py in an IDE and run.
@@ -47,7 +40,6 @@
 - Sounds/Music
 - GUI Title Screen, Pause Menu, Inventory Menu and etc.
 
-<<<<<<< HEAD
 ## What Is there
 Currently there are no meaningful gameplay just yet. Game mechanics were implemented but not content is filled. NPCs in the scene have a placeholder AI in effect to test out entity damage/health system. Some items and doors are left in to test out the interaction & inventory system.
 
@@ -56,7 +48,4 @@
 It is normal for the game to crash as the player dies since the GUI functions does not verify invalid data computed using health number of 0.
 
 ## Remark
-The game is still largely unfinished. I've only managed to create the general structure of how things should be filled in. The features listed in the previous section will take quite a while to implement as everything must be done from scratch. As of now, this project is not of high priority to finish not only because I've got other more important tasks at hand but also it has already served its purpose well as I've gained valuable software engineering experience and realized there are issues with the current system layout and it could use a complete redesign when I get back in the future and it'd be a massive amount of work on its own.
-=======
-PS: There's no death event atm so the game will simply crash when the player is dead.
->>>>>>> af280348
+The game is still largely unfinished. I've only managed to create the general structure of how things should be filled in. The features listed in the previous section will take quite a while to implement as everything must be done from scratch. As of now, this project is not of high priority to finish not only because I've got other more important tasks at hand but also it has already served its purpose well as I've gained valuable software engineering experience and realized there are issues with the current system layout and it could use a complete redesign when I get back in the future and it'd be a massive amount of work on its own.